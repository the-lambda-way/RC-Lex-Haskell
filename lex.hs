import Control.Applicative hiding (many, some)
import Control.Monad.State.Lazy
import Control.Monad.Trans.Maybe (MaybeT, runMaybeT)
import Data.Char (isAsciiLower, isAsciiUpper, isDigit, ord)
import Data.Foldable (asum)
import Data.Functor (($>))
import Data.Text (Text)
import qualified Data.Text as T
import Prelude hiding (lex)
import System.Environment (getArgs)
import System.IO
import Text.Printf


-- Tokens --------------------------------------------------------------------------------------------------------------
data Val = IntVal    Int            -- value
         | TextVal   String Text    -- name value
         | SymbolVal String         -- name
         | Skip
         | LexError  String         -- message

data Token = Token Val Int Int    -- value line column


instance Show Val where
    show (IntVal             value) = printf "%-17s%d\n" "Integer" value
    show (TextVal   "String" value) = printf "%-17s%s\n" "String" (show $ T.unpack value)    -- show escaped characters
    show (TextVal   name     value) = printf "%-17s%s\n" name (T.unpack value)
    show (SymbolVal name          ) = printf "%s\n"      name
    show (LexError  msg           ) = printf "%-17s%s\n" "Error" msg

instance Show Token where
    show (Token val line column) = printf "%2d   %2d   %s" line column (show val)


<<<<<<< HEAD

-- Parsing -------------------------------------------------------------------------------------------------------------

-- Remaining text, line, column
type ParserState = (Text, Int, Int)
type Parser = State ParserState


parserAdvance :: Int -> ParserState -> ParserState
parserAdvance 0 ctx = ctx

parserAdvance 1 (t, l, c)
    | ch == '\n' = (rest, l + 1, 0)
    | otherwise  = (rest, l,     c + 1)
    where
        (ch, rest) = (T.head t, T.tail t)

parserAdvance n ctx = parserAdvance (n - 1) $ parserAdvance 1 ctx
=======
printTokens :: [Token] -> String
printTokens tokens =
    "Location  Token name       Value\n"      ++
    "-------------------------------------\n" ++
    (concatMap show tokens)


-- Tokenizers ----------------------------------------------------------------------------------------------------------
makeToken :: Lexer Val -> Lexer Token
makeToken lexer = do
    (t, l, c) <- get
    val <- lexer

    case val of
        Skip -> nextToken

        LexError msg -> do
            (_, l', c') <- get
            let code = T.unpack $ T.take (c' - c + 1) t
            let error_str = printf "(%d, %d): %s" l' c' code
            let str = msg ++ "\n" ++ (replicate 27 ' ') ++ error_str
>>>>>>> 4c2939aa

            ch <- peek
            unless (ch == '\0') $ advance 1

<<<<<<< HEAD
advance :: Int -> Parser ()
advance n = modify $ parserAdvance n
=======
            return $ Token (LexError str) l c
>>>>>>> 4c2939aa

        _ -> return $ Token val l c

<<<<<<< HEAD
peek :: Parser Char
peek = gets $ \(t, _, _) -> T.head t
=======
>>>>>>> 4c2939aa

simpleToken :: String -> String -> Lexer Val
simpleToken lexeme name = lit lexeme $> SymbolVal name

<<<<<<< HEAD
next :: Parser Char
next = do
    advance 1
    return =<< peek
=======
>>>>>>> 4c2939aa

makeTokenizers :: [(String, String)] -> Lexer Val
makeTokenizers = asum . map (uncurry simpleToken)

<<<<<<< HEAD
location :: Parser (Int, Int)
location = gets $ \(_, l, c) -> (l, c)
=======
>>>>>>> 4c2939aa

keywords = makeTokenizers
    [("if",    "Keyword_if"),    ("else", "Keyword_else"), ("while", "Keyword_while"),
     ("print", "Keyword_print"), ("putc", "Keyword_putc")]

<<<<<<< HEAD
current :: Parser (Char, Int, Int)
current = gets $ \(t, l, c) -> (T.head t, l, c)


skipWhitespace :: Parser ()
skipWhitespace = do
    ch <- peek
    when (ch `elem` " \n") (next >> skipWhitespace)
=======
>>>>>>> 4c2939aa

operators = makeTokenizers
    [("*", "Op_multiply"), ("/",  "Op_divide"),    ("%",  "Op_mod"),      ("+", "Op_add"),
     ("-", "Op_subtract"), ("<=", "Op_lessequal"), ("<",  "Op_less"),     (">=", "Op_greaterequal"),
     (">", "Op_greater"),  ("==", "Op_equal"),     ("!=", "Op_notequal"), ("!", "Op_not"),
     ("=", "Op_assign"),   ("&&", "Op_and"),       ("||", "Op_or")]

<<<<<<< HEAD
lit :: String -> Parser Bool
lit lexeme = gets $ \(t, _, _) -> T.isPrefixOf (T.pack lexeme) t
=======
>>>>>>> 4c2939aa

symbols = makeTokenizers
    [("(", "LeftParen"), (")", "RightParen"),
     ("{", "LeftBrace"), ("}", "RightBrace"),
     (";", "Semicolon"), (",", "Comma")]

<<<<<<< HEAD
startsWith :: (Char -> Bool) -> Parser Bool
startsWith f = return f <*> peek
=======
>>>>>>> 4c2939aa

isIdStart ch = isAsciiLower ch || isAsciiUpper ch || ch == '_'
isIdEnd ch = isIdStart ch || isDigit ch

<<<<<<< HEAD
parserMany :: (Char -> Bool) -> ParserState -> (Text, ParserState)
parserMany f (t, l, c) = (str, (t', l, c'))
    where (str, t') = T.span f t
          c' = c + T.length str


many :: (Char -> Bool) -> Parser Text
many f = state $ parserMany f
=======
identifier :: Lexer Val
identifier = TextVal "Identifier" <$> lexeme
    where lexeme = T.cons <$> (one isIdStart) <*> (many isIdEnd)


integer :: Lexer Val
integer = do
    lexeme <- some isDigit
    next_ch <- peek
>>>>>>> 4c2939aa

    if (isIdStart next_ch) then
        return $ LexError "Invalid number. Starts like a number, but ends in non-numeric characters."
    else do
        let num = read (T.unpack lexeme) :: Int
        return $ IntVal num

<<<<<<< HEAD
-- bespoke monadic conditional, helps the use of monadic style in the tokenizer
(?->) :: Parser Bool -> Parser Token -> MaybeT Parser Token
ma ?-> mb = MaybeT $ do
    cond <- ma

    if (cond) then return Just <*> mb
    else           return Nothing
=======

character :: Lexer Val
character = do
    lit "'"
    str <- lookahead 3
>>>>>>> 4c2939aa

    case str of
        (ch : '\'' : _)    -> do advance 2; return $ IntVal (ord ch)
        "\\n'"             -> do advance 3; return $ IntVal 10
        "\\\\'"            -> do advance 3; return $ IntVal 92
        ('\\' : ch : "\'") -> do advance 2; return $ LexError $ printf "Unknown escape sequence \\%c" ch
        ('\'' : _)         -> return $ LexError "Empty character constant"
        _                  -> do advance 2; return $ LexError "Multi-character constant"

<<<<<<< HEAD
-- unlike takeWhile and until, this takes the last value once the predicate becomes true
runUntilM :: (Token -> Bool) -> Parser Token -> ParserState -> [Token]
runUntilM f m s
    | f t       = [t]
    | otherwise = t : runUntilM f m s'
=======
>>>>>>> 4c2939aa

string :: Lexer Val
string = do
    lit "\""

    loop (T.pack "") =<< peek
        where loop t ch = case ch of
                  '\\' -> do
                      next_ch <- next

                      case next_ch of
                          'n'  -> loop (T.snoc t '\n') =<< next
                          '\\' -> loop (T.snoc t '\\') =<< next
                          _    -> return $ LexError $ printf "Unknown escape sequence \\%c" next_ch

                  '"' -> do next; return $ TextVal "String" t

                  '\n' -> return $ LexError $ "End-of-line while scanning string literal." ++
                                              " Closing string character not found before end-of-line."

                  '\0' -> return $ LexError $ "End-of-file while scanning string literal." ++
                                              " Closing string character not found."

                  _    -> loop (T.snoc t ch) =<< next


skipComment :: Lexer Val
skipComment = do
    lit "/*"

    loop =<< peek
        where loop ch = case ch of
                  '\0' -> return $ LexError "End-of-file in comment. Closing comment characters not found."

<<<<<<< HEAD
instance Show Token where
    show (Token name value line column) = printf "%2d   %2d   %-17s%s\n" line column name value
=======
                  '*'  -> do
                      next_ch <- next
>>>>>>> 4c2939aa

                      case next_ch of
                          '/' -> do next; return Skip
                          _   -> loop next_ch

<<<<<<< HEAD
showTokens :: [Token] -> String
showTokens tokens =
    "Location  Token Name       Value\n"      ++
    "-------------------------------------\n" ++
    (concatMap show tokens)


--          token context
lexError :: ParserState -> String -> Parser Token
lexError (t, l, c) msg = do
    (ch, l', c') <- current    -- error context
=======
                  _    -> loop =<< next


nextToken :: Lexer Token
nextToken = do
    skipWhitespace
>>>>>>> 4c2939aa

    makeToken $ skipComment
            <|> keywords
            <|> identifier
            <|> integer
            <|> character
            <|> string
            <|> operators
            <|> symbols
            <|> simpleToken "\0" "End_of_input"
            <|> (return $ LexError "Unrecognized character.")

<<<<<<< HEAD
    unless (ch == '\0') $ advance 1
=======
>>>>>>> 4c2939aa

main = do
    args <- getArgs
    (hin, hout) <- getIOHandles args

    withHandles hin hout $ printTokens . (lex nextToken)

<<<<<<< HEAD
simpleToken :: String -> String -> MaybeT Parser Token
simpleToken str name = MaybeT $ do
    (text, line, column) <- get
=======
>>>>>>> 4c2939aa

------------------------------------------------------------------------------------------------------------------------
-- Machinery
------------------------------------------------------------------------------------------------------------------------

-- File handling -------------------------------------------------------------------------------------------------------
getIOHandles :: [String] -> IO (Handle, Handle)
getIOHandles [] = return (stdin, stdout)

getIOHandles [infile] = do
    inhandle <- openFile infile ReadMode
    return (inhandle, stdout)

getIOHandles [infile, outfile] = do
    inhandle  <- openFile infile ReadMode
    outhandle <- openFile outfile WriteMode
    return (inhandle, outhandle)


withHandles :: Handle -> Handle -> (String -> String) -> IO ()
withHandles in_handle out_handle f = do
    contents <- hGetContents in_handle
    let contents' = contents ++ "\0"    -- adding \0 simplifies treatment of EOF

<<<<<<< HEAD
makeIdentifier :: Parser Token
makeIdentifier = do
    (front, line, column) <- current
    next
=======
    hPutStr out_handle $ f contents'
>>>>>>> 4c2939aa

    hClose in_handle
    hClose out_handle


-- Lexer ---------------------------------------------------------------------------------------------------------------
--                 input line column
type LexerState = (Text, Int, Int)
type Lexer = MaybeT (State LexerState)

<<<<<<< HEAD
makeInteger :: Parser Token
makeInteger = do
    ctx @ (_, line, column) <- get

    lexeme <- many isDigit
    next_ch <- peek

    if (isIdStart next_ch) then
        lexError ctx "Invalid number. Starts like a number, but ends in non-numeric characters."
    else do
        let num = read (T.unpack lexeme) :: Int
        return $ Token "Integer" (IntValue num) line column
=======

lexerAdvance :: Int -> LexerState -> LexerState
lexerAdvance 0 ctx = ctx

lexerAdvance 1 (t, l, c)
    | ch == '\n' = (rest, l + 1, 1    )
    | otherwise  = (rest, l,     c + 1)
    where
        (ch, rest) = (T.head t, T.tail t)
>>>>>>> 4c2939aa

lexerAdvance n ctx = lexerAdvance (n - 1) $ lexerAdvance 1 ctx

<<<<<<< HEAD
makeCharacter :: Parser Token
makeCharacter = do
    ctx @ (text, line, column) <- get
    let str = T.unpack $ T.drop 1 (T.take 4 text)
=======
>>>>>>> 4c2939aa

advance :: Int -> Lexer ()
advance n = modify $ lexerAdvance n


<<<<<<< HEAD
makeString :: Parser Token
makeString = do
    ctx <- get

    build_str ctx (T.pack "") =<< next
        where build_str ctx t ch = case ch of
                  '\\' -> do
                      next_ch <- next

                      case next_ch of
                          'n'  -> build_str ctx (T.snoc t '\n') =<< next
                          '\\' -> build_str ctx (T.snoc t '\\') =<< next
                          _    -> lexError ctx $ printf "Unknown escape sequence \\%c" next_ch

                  '"' -> do
                      let (_, line, column) = ctx
                      next
                      return $ Token "String" (TextValue t) line column

                  '\n' -> lexError ctx $ "End-of-line while scanning string literal." ++
                                         " Closing string character not found before end-of-line."

                  '\0' -> lexError ctx $ "End-of-file while scanning string literal." ++
                                         " Closing string character not found."

                  _    -> build_str ctx (T.snoc t ch) =<< next
=======
peek :: Lexer Char
peek = gets $ \(t, _, _) -> T.head t


lookahead :: Int -> Lexer String
lookahead n = gets $ \(t, _, _) -> T.unpack $ T.take n t


next :: Lexer Char
next = advance 1 >> peek


skipWhitespace :: Lexer ()
skipWhitespace = do
    ch <- peek
    when (ch `elem` " \n") (next >> skipWhitespace)

>>>>>>> 4c2939aa

lit :: String -> Lexer ()
lit lexeme = do
    (t, _, _) <- get
    guard $ T.isPrefixOf (T.pack lexeme) t
    advance $ length lexeme

<<<<<<< HEAD
skipComment :: Parser Token
skipComment = do
    ctx <- get
    advance 2

    loop ctx =<< peek
        where loop ctx ch = case ch of
                  '\0' -> lexError ctx $ "End-of-file in comment. Closing comment characters not found."

                  '*'  -> do
                      next_ch <- next

                      if (next_ch == '/') then next >> nextToken
                      else                     loop ctx next_ch

                  _    -> loop ctx =<< next
=======

one :: (Char -> Bool) -> Lexer Char
one f = do
    ch <- peek
    guard $ f ch
    next
    return ch


lexerMany :: (Char -> Bool) -> LexerState -> (Text, LexerState)
lexerMany f (t, l, c) = (lexeme, (t', l', c'))
    where (lexeme, _) = T.span f t
          (t', l', c') = lexerAdvance (T.length lexeme) (t, l, c)

>>>>>>> 4c2939aa

many :: (Char -> Bool) -> Lexer Text
many f = state $ lexerMany f

<<<<<<< HEAD
nextToken :: Parser Token
nextToken = do
    skipWhitespace
=======
>>>>>>> 4c2939aa

some :: (Char -> Bool) -> Lexer Text
some f = do
    first <- one f
    rest <- many f
    return $ T.cons first rest


lex :: Lexer a -> String -> [a]
lex lexer str = loop lexer (T.pack str, 1, 1)
    where loop lexer s
              | T.null txt = [t]
              | otherwise  = t : loop lexer s'

              where (Just t, s') = runState (runMaybeT lexer) s
                    (txt, _, _) = s'
<|MERGE_RESOLUTION|>--- conflicted
+++ resolved
@@ -1,505 +1,300 @@
-import Control.Applicative hiding (many, some)
-import Control.Monad.State.Lazy
-import Control.Monad.Trans.Maybe (MaybeT, runMaybeT)
-import Data.Char (isAsciiLower, isAsciiUpper, isDigit, ord)
-import Data.Foldable (asum)
-import Data.Functor (($>))
-import Data.Text (Text)
-import qualified Data.Text as T
-import Prelude hiding (lex)
-import System.Environment (getArgs)
-import System.IO
-import Text.Printf
-
-
--- Tokens --------------------------------------------------------------------------------------------------------------
-data Val = IntVal    Int            -- value
-         | TextVal   String Text    -- name value
-         | SymbolVal String         -- name
-         | Skip
-         | LexError  String         -- message
-
-data Token = Token Val Int Int    -- value line column
-
-
-instance Show Val where
-    show (IntVal             value) = printf "%-17s%d\n" "Integer" value
-    show (TextVal   "String" value) = printf "%-17s%s\n" "String" (show $ T.unpack value)    -- show escaped characters
-    show (TextVal   name     value) = printf "%-17s%s\n" name (T.unpack value)
-    show (SymbolVal name          ) = printf "%s\n"      name
-    show (LexError  msg           ) = printf "%-17s%s\n" "Error" msg
-
-instance Show Token where
-    show (Token val line column) = printf "%2d   %2d   %s" line column (show val)
-
-
-<<<<<<< HEAD
-
--- Parsing -------------------------------------------------------------------------------------------------------------
-
--- Remaining text, line, column
-type ParserState = (Text, Int, Int)
-type Parser = State ParserState
-
-
-parserAdvance :: Int -> ParserState -> ParserState
-parserAdvance 0 ctx = ctx
-
-parserAdvance 1 (t, l, c)
-    | ch == '\n' = (rest, l + 1, 0)
-    | otherwise  = (rest, l,     c + 1)
-    where
-        (ch, rest) = (T.head t, T.tail t)
-
-parserAdvance n ctx = parserAdvance (n - 1) $ parserAdvance 1 ctx
-=======
-printTokens :: [Token] -> String
-printTokens tokens =
-    "Location  Token name       Value\n"      ++
-    "-------------------------------------\n" ++
-    (concatMap show tokens)
-
-
--- Tokenizers ----------------------------------------------------------------------------------------------------------
-makeToken :: Lexer Val -> Lexer Token
-makeToken lexer = do
-    (t, l, c) <- get
-    val <- lexer
-
-    case val of
-        Skip -> nextToken
-
-        LexError msg -> do
-            (_, l', c') <- get
-            let code = T.unpack $ T.take (c' - c + 1) t
-            let error_str = printf "(%d, %d): %s" l' c' code
-            let str = msg ++ "\n" ++ (replicate 27 ' ') ++ error_str
->>>>>>> 4c2939aa
-
-            ch <- peek
-            unless (ch == '\0') $ advance 1
-
-<<<<<<< HEAD
-advance :: Int -> Parser ()
-advance n = modify $ parserAdvance n
-=======
-            return $ Token (LexError str) l c
->>>>>>> 4c2939aa
-
-        _ -> return $ Token val l c
-
-<<<<<<< HEAD
-peek :: Parser Char
-peek = gets $ \(t, _, _) -> T.head t
-=======
->>>>>>> 4c2939aa
-
-simpleToken :: String -> String -> Lexer Val
-simpleToken lexeme name = lit lexeme $> SymbolVal name
-
-<<<<<<< HEAD
-next :: Parser Char
-next = do
-    advance 1
-    return =<< peek
-=======
->>>>>>> 4c2939aa
-
-makeTokenizers :: [(String, String)] -> Lexer Val
-makeTokenizers = asum . map (uncurry simpleToken)
-
-<<<<<<< HEAD
-location :: Parser (Int, Int)
-location = gets $ \(_, l, c) -> (l, c)
-=======
->>>>>>> 4c2939aa
-
-keywords = makeTokenizers
-    [("if",    "Keyword_if"),    ("else", "Keyword_else"), ("while", "Keyword_while"),
-     ("print", "Keyword_print"), ("putc", "Keyword_putc")]
-
-<<<<<<< HEAD
-current :: Parser (Char, Int, Int)
-current = gets $ \(t, l, c) -> (T.head t, l, c)
-
-
-skipWhitespace :: Parser ()
-skipWhitespace = do
-    ch <- peek
-    when (ch `elem` " \n") (next >> skipWhitespace)
-=======
->>>>>>> 4c2939aa
-
-operators = makeTokenizers
-    [("*", "Op_multiply"), ("/",  "Op_divide"),    ("%",  "Op_mod"),      ("+", "Op_add"),
-     ("-", "Op_subtract"), ("<=", "Op_lessequal"), ("<",  "Op_less"),     (">=", "Op_greaterequal"),
-     (">", "Op_greater"),  ("==", "Op_equal"),     ("!=", "Op_notequal"), ("!", "Op_not"),
-     ("=", "Op_assign"),   ("&&", "Op_and"),       ("||", "Op_or")]
-
-<<<<<<< HEAD
-lit :: String -> Parser Bool
-lit lexeme = gets $ \(t, _, _) -> T.isPrefixOf (T.pack lexeme) t
-=======
->>>>>>> 4c2939aa
-
-symbols = makeTokenizers
-    [("(", "LeftParen"), (")", "RightParen"),
-     ("{", "LeftBrace"), ("}", "RightBrace"),
-     (";", "Semicolon"), (",", "Comma")]
-
-<<<<<<< HEAD
-startsWith :: (Char -> Bool) -> Parser Bool
-startsWith f = return f <*> peek
-=======
->>>>>>> 4c2939aa
-
-isIdStart ch = isAsciiLower ch || isAsciiUpper ch || ch == '_'
-isIdEnd ch = isIdStart ch || isDigit ch
-
-<<<<<<< HEAD
-parserMany :: (Char -> Bool) -> ParserState -> (Text, ParserState)
-parserMany f (t, l, c) = (str, (t', l, c'))
-    where (str, t') = T.span f t
-          c' = c + T.length str
-
-
-many :: (Char -> Bool) -> Parser Text
-many f = state $ parserMany f
-=======
-identifier :: Lexer Val
-identifier = TextVal "Identifier" <$> lexeme
-    where lexeme = T.cons <$> (one isIdStart) <*> (many isIdEnd)
-
-
-integer :: Lexer Val
-integer = do
-    lexeme <- some isDigit
-    next_ch <- peek
->>>>>>> 4c2939aa
-
-    if (isIdStart next_ch) then
-        return $ LexError "Invalid number. Starts like a number, but ends in non-numeric characters."
-    else do
-        let num = read (T.unpack lexeme) :: Int
-        return $ IntVal num
-
-<<<<<<< HEAD
--- bespoke monadic conditional, helps the use of monadic style in the tokenizer
-(?->) :: Parser Bool -> Parser Token -> MaybeT Parser Token
-ma ?-> mb = MaybeT $ do
-    cond <- ma
-
-    if (cond) then return Just <*> mb
-    else           return Nothing
-=======
-
-character :: Lexer Val
-character = do
-    lit "'"
-    str <- lookahead 3
->>>>>>> 4c2939aa
-
-    case str of
-        (ch : '\'' : _)    -> do advance 2; return $ IntVal (ord ch)
-        "\\n'"             -> do advance 3; return $ IntVal 10
-        "\\\\'"            -> do advance 3; return $ IntVal 92
-        ('\\' : ch : "\'") -> do advance 2; return $ LexError $ printf "Unknown escape sequence \\%c" ch
-        ('\'' : _)         -> return $ LexError "Empty character constant"
-        _                  -> do advance 2; return $ LexError "Multi-character constant"
-
-<<<<<<< HEAD
--- unlike takeWhile and until, this takes the last value once the predicate becomes true
-runUntilM :: (Token -> Bool) -> Parser Token -> ParserState -> [Token]
-runUntilM f m s
-    | f t       = [t]
-    | otherwise = t : runUntilM f m s'
-=======
->>>>>>> 4c2939aa
-
-string :: Lexer Val
-string = do
-    lit "\""
-
-    loop (T.pack "") =<< peek
-        where loop t ch = case ch of
-                  '\\' -> do
-                      next_ch <- next
-
-                      case next_ch of
-                          'n'  -> loop (T.snoc t '\n') =<< next
-                          '\\' -> loop (T.snoc t '\\') =<< next
-                          _    -> return $ LexError $ printf "Unknown escape sequence \\%c" next_ch
-
-                  '"' -> do next; return $ TextVal "String" t
-
-                  '\n' -> return $ LexError $ "End-of-line while scanning string literal." ++
-                                              " Closing string character not found before end-of-line."
-
-                  '\0' -> return $ LexError $ "End-of-file while scanning string literal." ++
-                                              " Closing string character not found."
-
-                  _    -> loop (T.snoc t ch) =<< next
-
-
-skipComment :: Lexer Val
-skipComment = do
-    lit "/*"
-
-    loop =<< peek
-        where loop ch = case ch of
-                  '\0' -> return $ LexError "End-of-file in comment. Closing comment characters not found."
-
-<<<<<<< HEAD
-instance Show Token where
-    show (Token name value line column) = printf "%2d   %2d   %-17s%s\n" line column name value
-=======
-                  '*'  -> do
-                      next_ch <- next
->>>>>>> 4c2939aa
-
-                      case next_ch of
-                          '/' -> do next; return Skip
-                          _   -> loop next_ch
-
-<<<<<<< HEAD
-showTokens :: [Token] -> String
-showTokens tokens =
-    "Location  Token Name       Value\n"      ++
-    "-------------------------------------\n" ++
-    (concatMap show tokens)
-
-
---          token context
-lexError :: ParserState -> String -> Parser Token
-lexError (t, l, c) msg = do
-    (ch, l', c') <- current    -- error context
-=======
-                  _    -> loop =<< next
-
-
-nextToken :: Lexer Token
-nextToken = do
-    skipWhitespace
->>>>>>> 4c2939aa
-
-    makeToken $ skipComment
-            <|> keywords
-            <|> identifier
-            <|> integer
-            <|> character
-            <|> string
-            <|> operators
-            <|> symbols
-            <|> simpleToken "\0" "End_of_input"
-            <|> (return $ LexError "Unrecognized character.")
-
-<<<<<<< HEAD
-    unless (ch == '\0') $ advance 1
-=======
->>>>>>> 4c2939aa
-
-main = do
-    args <- getArgs
-    (hin, hout) <- getIOHandles args
-
-    withHandles hin hout $ printTokens . (lex nextToken)
-
-<<<<<<< HEAD
-simpleToken :: String -> String -> MaybeT Parser Token
-simpleToken str name = MaybeT $ do
-    (text, line, column) <- get
-=======
->>>>>>> 4c2939aa
-
-------------------------------------------------------------------------------------------------------------------------
--- Machinery
-------------------------------------------------------------------------------------------------------------------------
-
--- File handling -------------------------------------------------------------------------------------------------------
-getIOHandles :: [String] -> IO (Handle, Handle)
-getIOHandles [] = return (stdin, stdout)
-
-getIOHandles [infile] = do
-    inhandle <- openFile infile ReadMode
-    return (inhandle, stdout)
-
-getIOHandles [infile, outfile] = do
-    inhandle  <- openFile infile ReadMode
-    outhandle <- openFile outfile WriteMode
-    return (inhandle, outhandle)
-
-
-withHandles :: Handle -> Handle -> (String -> String) -> IO ()
-withHandles in_handle out_handle f = do
-    contents <- hGetContents in_handle
-    let contents' = contents ++ "\0"    -- adding \0 simplifies treatment of EOF
-
-<<<<<<< HEAD
-makeIdentifier :: Parser Token
-makeIdentifier = do
-    (front, line, column) <- current
-    next
-=======
-    hPutStr out_handle $ f contents'
->>>>>>> 4c2939aa
-
-    hClose in_handle
-    hClose out_handle
-
-
--- Lexer ---------------------------------------------------------------------------------------------------------------
---                 input line column
-type LexerState = (Text, Int, Int)
-type Lexer = MaybeT (State LexerState)
-
-<<<<<<< HEAD
-makeInteger :: Parser Token
-makeInteger = do
-    ctx @ (_, line, column) <- get
-
-    lexeme <- many isDigit
-    next_ch <- peek
-
-    if (isIdStart next_ch) then
-        lexError ctx "Invalid number. Starts like a number, but ends in non-numeric characters."
-    else do
-        let num = read (T.unpack lexeme) :: Int
-        return $ Token "Integer" (IntValue num) line column
-=======
-
-lexerAdvance :: Int -> LexerState -> LexerState
-lexerAdvance 0 ctx = ctx
-
-lexerAdvance 1 (t, l, c)
-    | ch == '\n' = (rest, l + 1, 1    )
-    | otherwise  = (rest, l,     c + 1)
-    where
-        (ch, rest) = (T.head t, T.tail t)
->>>>>>> 4c2939aa
-
-lexerAdvance n ctx = lexerAdvance (n - 1) $ lexerAdvance 1 ctx
-
-<<<<<<< HEAD
-makeCharacter :: Parser Token
-makeCharacter = do
-    ctx @ (text, line, column) <- get
-    let str = T.unpack $ T.drop 1 (T.take 4 text)
-=======
->>>>>>> 4c2939aa
-
-advance :: Int -> Lexer ()
-advance n = modify $ lexerAdvance n
-
-
-<<<<<<< HEAD
-makeString :: Parser Token
-makeString = do
-    ctx <- get
-
-    build_str ctx (T.pack "") =<< next
-        where build_str ctx t ch = case ch of
-                  '\\' -> do
-                      next_ch <- next
-
-                      case next_ch of
-                          'n'  -> build_str ctx (T.snoc t '\n') =<< next
-                          '\\' -> build_str ctx (T.snoc t '\\') =<< next
-                          _    -> lexError ctx $ printf "Unknown escape sequence \\%c" next_ch
-
-                  '"' -> do
-                      let (_, line, column) = ctx
-                      next
-                      return $ Token "String" (TextValue t) line column
-
-                  '\n' -> lexError ctx $ "End-of-line while scanning string literal." ++
-                                         " Closing string character not found before end-of-line."
-
-                  '\0' -> lexError ctx $ "End-of-file while scanning string literal." ++
-                                         " Closing string character not found."
-
-                  _    -> build_str ctx (T.snoc t ch) =<< next
-=======
-peek :: Lexer Char
-peek = gets $ \(t, _, _) -> T.head t
-
-
-lookahead :: Int -> Lexer String
-lookahead n = gets $ \(t, _, _) -> T.unpack $ T.take n t
-
-
-next :: Lexer Char
-next = advance 1 >> peek
-
-
-skipWhitespace :: Lexer ()
-skipWhitespace = do
-    ch <- peek
-    when (ch `elem` " \n") (next >> skipWhitespace)
-
->>>>>>> 4c2939aa
-
-lit :: String -> Lexer ()
-lit lexeme = do
-    (t, _, _) <- get
-    guard $ T.isPrefixOf (T.pack lexeme) t
-    advance $ length lexeme
-
-<<<<<<< HEAD
-skipComment :: Parser Token
-skipComment = do
-    ctx <- get
-    advance 2
-
-    loop ctx =<< peek
-        where loop ctx ch = case ch of
-                  '\0' -> lexError ctx $ "End-of-file in comment. Closing comment characters not found."
-
-                  '*'  -> do
-                      next_ch <- next
-
-                      if (next_ch == '/') then next >> nextToken
-                      else                     loop ctx next_ch
-
-                  _    -> loop ctx =<< next
-=======
-
-one :: (Char -> Bool) -> Lexer Char
-one f = do
-    ch <- peek
-    guard $ f ch
-    next
-    return ch
-
-
-lexerMany :: (Char -> Bool) -> LexerState -> (Text, LexerState)
-lexerMany f (t, l, c) = (lexeme, (t', l', c'))
-    where (lexeme, _) = T.span f t
-          (t', l', c') = lexerAdvance (T.length lexeme) (t, l, c)
-
->>>>>>> 4c2939aa
-
-many :: (Char -> Bool) -> Lexer Text
-many f = state $ lexerMany f
-
-<<<<<<< HEAD
-nextToken :: Parser Token
-nextToken = do
-    skipWhitespace
-=======
->>>>>>> 4c2939aa
-
-some :: (Char -> Bool) -> Lexer Text
-some f = do
-    first <- one f
-    rest <- many f
-    return $ T.cons first rest
-
-
-lex :: Lexer a -> String -> [a]
-lex lexer str = loop lexer (T.pack str, 1, 1)
-    where loop lexer s
-              | T.null txt = [t]
-              | otherwise  = t : loop lexer s'
-
-              where (Just t, s') = runState (runMaybeT lexer) s
-                    (txt, _, _) = s'
+import Control.Applicative hiding (many, some)
+import Control.Monad.State.Lazy
+import Control.Monad.Trans.Maybe (MaybeT, runMaybeT)
+import Data.Char (isAsciiLower, isAsciiUpper, isDigit, ord)
+import Data.Foldable (asum)
+import Data.Functor (($>))
+import Data.Text (Text)
+import qualified Data.Text as T
+import Prelude hiding (lex)
+import System.Environment (getArgs)
+import System.IO
+import Text.Printf
+
+
+-- Tokens --------------------------------------------------------------------------------------------------------------
+data Val = IntVal    Int            -- value
+         | TextVal   String Text    -- name value
+         | SymbolVal String         -- name
+         | Skip
+         | LexError  String         -- message
+
+data Token = Token Val Int Int    -- value line column
+
+
+instance Show Val where
+    show (IntVal             value) = printf "%-17s%d\n" "Integer" value
+    show (TextVal   "String" value) = printf "%-17s%s\n" "String" (show $ T.unpack value)    -- show escaped characters
+    show (TextVal   name     value) = printf "%-17s%s\n" name (T.unpack value)
+    show (SymbolVal name          ) = printf "%s\n"      name
+    show (LexError  msg           ) = printf "%-17s%s\n" "Error" msg
+
+instance Show Token where
+    show (Token val line column) = printf "%2d   %2d   %s" line column (show val)
+
+
+printTokens :: [Token] -> String
+printTokens tokens =
+    "Location  Token name       Value\n"      ++
+    "-------------------------------------\n" ++
+    (concatMap show tokens)
+
+
+-- Tokenizers ----------------------------------------------------------------------------------------------------------
+makeToken :: Lexer Val -> Lexer Token
+makeToken lexer = do
+    (t, l, c) <- get
+    val <- lexer
+
+    case val of
+        Skip -> nextToken
+
+        LexError msg -> do
+            (_, l', c') <- get
+            let code = T.unpack $ T.take (c' - c + 1) t
+            let error_str = printf "(%d, %d): %s" l' c' code
+            let str = msg ++ "\n" ++ (replicate 27 ' ') ++ error_str
+
+            ch <- peek
+            unless (ch == '\0') $ advance 1
+
+            return $ Token (LexError str) l c
+
+        _ -> return $ Token val l c
+
+
+simpleToken :: String -> String -> Lexer Val
+simpleToken lexeme name = lit lexeme $> SymbolVal name
+
+
+makeTokenizers :: [(String, String)] -> Lexer Val
+makeTokenizers = asum . map (uncurry simpleToken)
+
+
+keywords = makeTokenizers
+    [("if",    "Keyword_if"),    ("else", "Keyword_else"), ("while", "Keyword_while"),
+     ("print", "Keyword_print"), ("putc", "Keyword_putc")]
+
+
+operators = makeTokenizers
+    [("*", "Op_multiply"), ("/",  "Op_divide"),    ("%",  "Op_mod"),      ("+", "Op_add"),
+     ("-", "Op_subtract"), ("<=", "Op_lessequal"), ("<",  "Op_less"),     (">=", "Op_greaterequal"),
+     (">", "Op_greater"),  ("==", "Op_equal"),     ("!=", "Op_notequal"), ("!", "Op_not"),
+     ("=", "Op_assign"),   ("&&", "Op_and"),       ("||", "Op_or")]
+
+
+symbols = makeTokenizers
+    [("(", "LeftParen"), (")", "RightParen"),
+     ("{", "LeftBrace"), ("}", "RightBrace"),
+     (";", "Semicolon"), (",", "Comma")]
+
+
+isIdStart ch = isAsciiLower ch || isAsciiUpper ch || ch == '_'
+isIdEnd ch = isIdStart ch || isDigit ch
+
+identifier :: Lexer Val
+identifier = TextVal "Identifier" <$> lexeme
+    where lexeme = T.cons <$> (one isIdStart) <*> (many isIdEnd)
+
+
+integer :: Lexer Val
+integer = do
+    lexeme <- some isDigit
+    next_ch <- peek
+
+    if (isIdStart next_ch) then
+        return $ LexError "Invalid number. Starts like a number, but ends in non-numeric characters."
+    else do
+        let num = read (T.unpack lexeme) :: Int
+        return $ IntVal num
+
+
+character :: Lexer Val
+character = do
+    lit "'"
+    str <- lookahead 3
+
+    case str of
+        (ch : '\'' : _)    -> do advance 2; return $ IntVal (ord ch)
+        "\\n'"             -> do advance 3; return $ IntVal 10
+        "\\\\'"            -> do advance 3; return $ IntVal 92
+        ('\\' : ch : "\'") -> do advance 2; return $ LexError $ printf "Unknown escape sequence \\%c" ch
+        ('\'' : _)         -> return $ LexError "Empty character constant"
+        _                  -> do advance 2; return $ LexError "Multi-character constant"
+
+
+string :: Lexer Val
+string = do
+    lit "\""
+
+    loop (T.pack "") =<< peek
+        where loop t ch = case ch of
+                  '\\' -> do
+                      next_ch <- next
+
+                      case next_ch of
+                          'n'  -> loop (T.snoc t '\n') =<< next
+                          '\\' -> loop (T.snoc t '\\') =<< next
+                          _    -> return $ LexError $ printf "Unknown escape sequence \\%c" next_ch
+
+                  '"' -> do next; return $ TextVal "String" t
+
+                  '\n' -> return $ LexError $ "End-of-line while scanning string literal." ++
+                                              " Closing string character not found before end-of-line."
+
+                  '\0' -> return $ LexError $ "End-of-file while scanning string literal." ++
+                                              " Closing string character not found."
+
+                  _    -> loop (T.snoc t ch) =<< next
+
+
+skipComment :: Lexer Val
+skipComment = do
+    lit "/*"
+
+    loop =<< peek
+        where loop ch = case ch of
+                  '\0' -> return $ LexError "End-of-file in comment. Closing comment characters not found."
+
+                  '*'  -> do
+                      next_ch <- next
+
+                      case next_ch of
+                          '/' -> do next; return Skip
+                          _   -> loop next_ch
+
+                  _    -> loop =<< next
+
+
+nextToken :: Lexer Token
+nextToken = do
+    skipWhitespace
+
+    makeToken $ skipComment
+            <|> keywords
+            <|> identifier
+            <|> integer
+            <|> character
+            <|> string
+            <|> operators
+            <|> symbols
+            <|> simpleToken "\0" "End_of_input"
+            <|> (return $ LexError "Unrecognized character.")
+
+
+main = do
+    args <- getArgs
+    (hin, hout) <- getIOHandles args
+
+    withHandles hin hout $ printTokens . (lex nextToken)
+
+
+------------------------------------------------------------------------------------------------------------------------
+-- Machinery
+------------------------------------------------------------------------------------------------------------------------
+
+-- File handling -------------------------------------------------------------------------------------------------------
+getIOHandles :: [String] -> IO (Handle, Handle)
+getIOHandles [] = return (stdin, stdout)
+
+getIOHandles [infile] = do
+    inhandle <- openFile infile ReadMode
+    return (inhandle, stdout)
+
+getIOHandles [infile, outfile] = do
+    inhandle  <- openFile infile ReadMode
+    outhandle <- openFile outfile WriteMode
+    return (inhandle, outhandle)
+
+
+withHandles :: Handle -> Handle -> (String -> String) -> IO ()
+withHandles in_handle out_handle f = do
+    contents <- hGetContents in_handle
+    let contents' = contents ++ "\0"    -- adding \0 simplifies treatment of EOF
+
+    hPutStr out_handle $ f contents'
+
+    hClose in_handle
+    hClose out_handle
+
+
+-- Lexer ---------------------------------------------------------------------------------------------------------------
+--                 input line column
+type LexerState = (Text, Int, Int)
+type Lexer = MaybeT (State LexerState)
+
+
+lexerAdvance :: Int -> LexerState -> LexerState
+lexerAdvance 0 ctx = ctx
+
+lexerAdvance 1 (t, l, c)
+    | ch == '\n' = (rest, l + 1, 1    )
+    | otherwise  = (rest, l,     c + 1)
+    where
+        (ch, rest) = (T.head t, T.tail t)
+
+lexerAdvance n ctx = lexerAdvance (n - 1) $ lexerAdvance 1 ctx
+
+
+advance :: Int -> Lexer ()
+advance n = modify $ lexerAdvance n
+
+
+peek :: Lexer Char
+peek = gets $ \(t, _, _) -> T.head t
+
+
+lookahead :: Int -> Lexer String
+lookahead n = gets $ \(t, _, _) -> T.unpack $ T.take n t
+
+
+next :: Lexer Char
+next = advance 1 >> peek
+
+
+skipWhitespace :: Lexer ()
+skipWhitespace = do
+    ch <- peek
+    when (ch `elem` " \n") (next >> skipWhitespace)
+
+
+lit :: String -> Lexer ()
+lit lexeme = do
+    (t, _, _) <- get
+    guard $ T.isPrefixOf (T.pack lexeme) t
+    advance $ length lexeme
+
+
+one :: (Char -> Bool) -> Lexer Char
+one f = do
+    ch <- peek
+    guard $ f ch
+    next
+    return ch
+
+
+lexerMany :: (Char -> Bool) -> LexerState -> (Text, LexerState)
+lexerMany f (t, l, c) = (lexeme, (t', l', c'))
+    where (lexeme, _) = T.span f t
+          (t', l', c') = lexerAdvance (T.length lexeme) (t, l, c)
+
+
+many :: (Char -> Bool) -> Lexer Text
+many f = state $ lexerMany f
+
+
+some :: (Char -> Bool) -> Lexer Text
+some f = do
+    first <- one f
+    rest <- many f
+    return $ T.cons first rest
+
+
+lex :: Lexer a -> String -> [a]
+lex lexer str = loop lexer (T.pack str, 1, 1)
+    where loop lexer s
+              | T.null txt = [t]
+              | otherwise  = t : loop lexer s'
+
+              where (Just t, s') = runState (runMaybeT lexer) s
+                    (txt, _, _) = s'